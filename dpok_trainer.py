import copy
import os
import random
import warnings
from collections import defaultdict
from concurrent import futures
from typing import Any, Callable, Optional, Tuple
from warnings import warn

import numpy as np
import torch
import torch.nn as nn
import torch.nn.functional as F
from accelerate import Accelerator
from accelerate.logging import get_logger
from accelerate.utils import ProjectConfiguration, set_seed
from huggingface_hub import whoami
from trl.models import DDPOStableDiffusionPipeline
from trl.trainer import BaseTrainer, DDPOConfig, DDPOTrainer
from trl.trainer.utils import PerPromptStatTracker

logger = get_logger(__name__)


MODEL_CARD_TEMPLATE = """---
license: apache-2.0
tags:
- trl
- her
- diffusers
- reinforcement-learning
- text-to-image
- stable-diffusion
---

# {model_name}

This is a diffusion model that has been fine-tuned with reinforcement learning to
 guide the model outputs according to a value, function, or human feedback. The model can be used for image generation conditioned with text.

"""


class ConditionalLinear(nn.Module):
    """Conditional linear."""

    def __init__(self, num_in, num_out, n_steps):
        super(ConditionalLinear, self).__init__()
        self.num_out = num_out
        self.lin = nn.Linear(num_in, num_out)
        self.embed = nn.Embedding(n_steps, num_out)
        self.embed.weight.data.uniform_()
        torch.nn.init.xavier_normal_(self.lin.weight)

    def forward(self, x, y):
        out = self.lin(x)
        gamma = self.embed(y)
        out = gamma.view(-1, self.num_out) * out
        return out


class ValueModel(nn.Module):
    def __init__(self, num_steps, img_shape):
        super(ValueModel, self).__init__()
        self.lin1 = ConditionalLinear(int(np.prod(img_shape)) + 768, 256, num_steps)
        self.lin2 = ConditionalLinear(256, 256, num_steps)
        self.lin3 = ConditionalLinear(256, 256, num_steps)
        self.lin4 = nn.Linear(256, 1)
        torch.nn.init.xavier_normal_(self.lin4.weight)

    def forward(self, img, txt_emb, t):
        txt_emb = txt_emb[:, 0, :]
        img = torch.squeeze(img)
        x = img.view(img.shape[0], -1)
        x = x.reshape(1, -1)
        x = torch.cat([x, txt_emb], dim=1)
        # x = torch.cat([x, txt_emb], dim=1)
        x = F.relu(self.lin1(x, t))
        x = F.relu(self.lin2(x, t))
        x = F.relu(self.lin3(x, t))
        return self.lin4(x)


class DPOKTrainer(DDPOTrainer):

    _tag_names = ["trl", "dpok"]

    def __init__(
        self,
        config: DDPOConfig,
        reward_function: Callable[[torch.Tensor, Tuple[str], Tuple[Any]], torch.Tensor],
        prompt_function: Callable[[], Tuple[str, Any]],
        sd_pipeline: DDPOStableDiffusionPipeline,
        image_samples_hook: Optional[Callable[[Any, Any, Any], Any]] = None,
    ):
        super().__init__(
            config,
            reward_function,
            prompt_function,
            sd_pipeline,
            image_samples_hook=image_samples_hook,
        )

        self.value_function = ValueModel(50, (4, 64, 64))
        self.value_optimizer = torch.optim.AdamW(
            self.value_function.parameters(), lr=1e-4
        )
        self.value_function, self.value_optimizer = self.accelerator.prepare(
            self.value_function, self.value_optimizer
        )

        # prob get these from config
        self.v_steps = 5
        self.v_batch_size = 1

    def compute_rewards(self, prompt_image_pairs, is_async=False):
        if not is_async:
            rewards = []
            for images, prompts, prompt_metadata in prompt_image_pairs:
                reward, reward_metadata = self.reward_fn(
                    images, prompts, prompt_metadata
                )
                rewards.append(
                    (
                        torch.as_tensor(reward, device=self.accelerator.device),
                        reward_metadata,
                    )
                )
        else:
            rewards = self.executor.map(
                lambda x: self.reward_fn(*x), prompt_image_pairs
            )
            rewards = [
                (
                    torch.as_tensor(reward.result(), device=self.accelerator.device),
                    reward_metadata.result(),
                )
                for reward, reward_metadata in rewards
            ]

        return zip(*rewards)

<<<<<<< HEAD
    def train_value_function(self, samples, batch_reward, time_index):
        # get random indices from batch samples

        batch_state = samples["latents"][time_index]
        batch_timestep = samples["timesteps"][time_index]
=======
    def train_value_function(self, samples, rewards):
        # get random indices from batch samples
        indices = np.random.choice(
            samples["latents"].shape[0], self.v_batch_size, replace=False
        )
        time_indices = np.random.choice(
            self.num_train_timesteps, self.v_batch_size, replace=False
        )

        batch_state = torch.squeeze(samples["latents"][indices])[time_indices]
        batch_timestep = torch.squeeze(samples["timesteps"][indices])[time_indices]
        batch_reward = rewards[indices]
>>>>>>> 3d7929b9
        batch_prompt_embeds = samples["prompt_embeds"][indices]

        pred_value = self.value_function(
            batch_state.cuda().detach(),
            batch_prompt_embeds.cuda().detach(),
            self.v_batch_size,
            # batch_timestep.cuda().detach(),
        )

        batch_reward = batch_reward.cuda().float()

        value_loss = F.mse_loss(
            pred_value.float().reshape([self.v_batch_size, 1]),
            batch_reward.cuda().detach().reshape([self.v_batch_size, 1]),
        )

        self.accelerator.backward(value_loss / self.v_steps)

        del batch_state, batch_timestep, batch_reward, batch_prompt_embeds, pred_value

        return value_loss.item() / self.v_steps

    def step(self, epoch: int, global_step: int):
        """
        Perform a single step of training.

        Args:
            epoch (int): The current epoch.
            global_step (int): The current global step.

        Side Effects:
            - Model weights are updated
            - Logs the statistics to the accelerator trackers.
            - If `self.image_samples_callback` is not None, it will be called with the prompt_image_pairs, global_step, and the accelerator tracker.

        Returns:
            global_step (int): The updated global step.

        """
        samples, prompt_image_data = self._generate_samples(
            iterations=self.config.sample_num_batches_per_epoch,
            batch_size=self.config.sample_batch_size,
        )

        # collate samples into dict where each entry has shape (num_batches_per_epoch * sample.batch_size, ...)
        samples = {k: torch.cat([s[k] for s in samples]) for k in samples[0].keys()}
        rewards, rewards_metadata = self.compute_rewards(
            prompt_image_data, is_async=self.config.async_reward_computation
        )

        for i, image_data in enumerate(prompt_image_data):
            image_data.extend([rewards[i], rewards_metadata[i]])

        if self.image_samples_callback is not None:
            self.image_samples_callback(
                prompt_image_data, global_step, self.accelerator.trackers[0]
            )

        rewards = torch.cat(rewards)
        rewards = self.accelerator.gather(rewards).cpu().numpy()

        self.accelerator.log(
            {
                "reward": rewards,
                "epoch": epoch,
                "reward_mean": rewards.mean(),
                "reward_std": rewards.std(),
            },
            step=global_step,
        )

        if self.config.per_prompt_stat_tracking:
            # gather the prompts across processes
            prompt_ids = self.accelerator.gather(samples["prompt_ids"]).cpu().numpy()
            prompts = self.sd_pipeline.tokenizer.batch_decode(
                prompt_ids, skip_special_tokens=True
            )
            advantages = self.stat_tracker.update(prompts, rewards)
        else:
            advantages = (rewards - rewards.mean()) / (rewards.std() + 1e-8)

        # ungather advantages;  keep the entries corresponding to the samples on this process
        samples["advantages"] = (
            torch.as_tensor(advantages)
            .reshape(self.accelerator.num_processes, -1)[self.accelerator.process_index]
            .to(self.accelerator.device)
        )

        del samples["prompt_ids"]

        total_batch_size, num_timesteps = samples["timesteps"].shape

        for inner_epoch in range(self.config.train_num_inner_epochs):
            # shuffle samples along batch dimension
            perm = torch.randperm(total_batch_size, device=self.accelerator.device)
            samples = {k: v[perm] for k, v in samples.items()}

            # shuffle along time dimension independently for each sample
            # still trying to understand the code below
            perms = torch.stack(
                [
                    torch.randperm(num_timesteps, device=self.accelerator.device)
                    for _ in range(total_batch_size)
                ]
            )

            for key in ["timesteps", "latents", "next_latents", "log_probs"]:
                samples[key] = samples[key][
                    torch.arange(total_batch_size, device=self.accelerator.device)[
                        :, None
                    ],
                    perms,
                ]

            original_keys = samples.keys()
            original_values = samples.values()
            # rebatch them as user defined train_batch_size is different from sample_batch_size
            reshaped_values = [
                v.reshape(-1, self.config.train_batch_size, *v.shape[1:])
                for v in original_values
            ]

            # Transpose the list of original values
            transposed_values = zip(*reshaped_values)
            # Create new dictionaries for each row of transposed values
            samples_batched = [
                dict(zip(original_keys, row_values)) for row_values in transposed_values
            ]

<<<<<<< HEAD
            for batch_num in range(len(samples_batched)):
                sample = samples_batched[batch_num].squeeze()
                reward = rewards[batch_num].squeeze()

                # value function training steps
                val_loss = 0
                self.value_optimizer.zero_grad()
                v_time_indices = np.random.choice(samples["latents"].shape[0], self.v_steps, replace=False)
                for v_step in range(self.v_steps):
                    if v_step < self.v_steps - 1:
                        with self.accelerator.no_sync(self.value_function):
                            val_loss += self.train_value_function(sample, reward, v_time_indices[v_step])
                    else:
                        val_loss += self.train_value_function(sample, reward, v_time_indices[v_step])
                self.value_optimizer.step()
                self.value_optimizer.zero_grad()

                self.accelerator.log(
                    {
                        "value_loss": val_loss,
                    }
                )
                torch.cuda.empty_cache()
                # --------------------------------------------
=======
            # value function training steps
            val_loss = 0
            self.value_optimizer.zero_grad()
            for v_step in range(self.v_steps):
                if v_step < self.v_steps - 1:
                    with self.accelerator.no_sync(self.value_function):
                        val_loss += self.train_value_function(
                            samples, torch.Tensor(rewards)
                        )
                else:
                    val_loss += self.train_value_function(
                        samples, torch.Tensor(rewards)
                    )
            self.value_optimizer.step()
            self.value_optimizer.zero_grad()

            self.accelerator.log(
                {
                    "value_loss": val_loss,
                }
            )
            torch.cuda.empty_cache()
            # --------------------------------------------
>>>>>>> 3d7929b9

                self.sd_pipeline.unet.train()
                global_step = self._train_batched_samples(
                    inner_epoch, epoch, global_step, samples_batched
                )
                # ensure optimization step at the end of the inner epoch
                if not self.accelerator.sync_gradients:
                    raise ValueError(
                        "Optimization step should have been performed by this point. Please check calculated gradient accumulation settings."
                    )

            if (
                epoch != 0
                and epoch % self.config.save_freq == 0
                and self.accelerator.is_main_process
            ):
                self.accelerator.save_state()

        return global_step
    
def train_sample(self, sample):
    

    def _generate_samples(self, iterations, batch_size):
        """
        Generate samples from the model

        Args:
            iterations (int): Number of iterations to generate samples for
            batch_size (int): Batch size to use for sampling

        Returns:
            samples (List[Dict[str, torch.Tensor]]), prompt_image_pairs (List[List[Any]])
        """
        samples = []
        prompt_image_pairs = []
        self.sd_pipeline.unet.eval()

        sample_neg_prompt_embeds = self.neg_prompt_embed.repeat(batch_size, 1, 1)

        for _ in range(iterations):
            prompts, prompt_metadata = zip(
                *[self.prompt_fn() for _ in range(batch_size)]
            )

            prompt_ids = self.sd_pipeline.tokenizer(
                prompts,
                return_tensors="pt",
                padding="max_length",
                truncation=True,
                max_length=self.sd_pipeline.tokenizer.model_max_length,
            ).input_ids.to(self.accelerator.device)
            prompt_embeds = self.sd_pipeline.text_encoder(prompt_ids)[0]

            with self.autocast():
                sd_output = self.sd_pipeline(
                    prompt_embeds=prompt_embeds,
                    negative_prompt_embeds=sample_neg_prompt_embeds,
                    num_inference_steps=self.config.sample_num_steps,
                    guidance_scale=self.config.sample_guidance_scale,
                    eta=self.config.sample_eta,
                    output_type="pt",
                )

                images = sd_output.images
                latents = sd_output.latents
                log_probs = sd_output.log_probs

            latents = torch.stack(latents, dim=1)  # (batch_size, num_steps + 1, ...)
            log_probs = torch.stack(log_probs, dim=1)  # (batch_size, num_steps, 1)
            timesteps = self.sd_pipeline.scheduler.timesteps.repeat(
                batch_size, 1
            )  # (batch_size, num_steps)

            samples.append(
                {
                    "prompt_ids": prompt_ids,
                    "prompt_embeds": prompt_embeds,
                    "timesteps": timesteps,
                    "latents": latents[
                        :, :-1
                    ],  # each entry is the latent before timestep t
                    "next_latents": latents[
                        :, 1:
                    ],  # each entry is the latent after timestep t
                    "log_probs": log_probs,
                    "negative_prompt_embeds": sample_neg_prompt_embeds,
                }
            )
            prompt_image_pairs.append([images, prompts, prompt_metadata])

        return samples, prompt_image_pairs

    def train_policy_function(self, sample, info):
        """
        Train the policy function

        Args:
            sample (Dict[str, torch.Tensor]): The sample to train on
            info (Dict[str, List]): The dictionary to store the training information

        Side Effects:
            - The policy function is trained
            - The training information is stored in the info dictionary
        """

        if self.config.train_cfg:
            # concat negative prompts to sample prompts to avoid two forward passes
            embeds = torch.cat(
                [sample["negative_prompt_embeds"], sample["prompt_embeds"]]
            )
        else:
            embeds = sample["prompt_embeds"]
        with self.autocast():
            model_pred = self.sd_pipeline.unet(
                sample["latents"],
                sample["timesteps"],
                embeds,
            ).sample

            scheduler_step_output = self.sd_pipeline.scheduler_step(
                model_pred,
                sample["timesteps"],
                sample["latents"],
                eta=self.config.sample_eta,
                prev_sample=sample["next_latents"],
            )

            log_prob = scheduler_step_output.log_probs

        with torch.no_grad():
            advantages = sample["rewards"] - self.value_function(
                sample["latents"], embeds, sample["timesteps"]
            ).reshape([self.train_batch_size, 1])

        ratio = torch.exp(log_prob - sample["log_probs"])
        ratio_clip = 1e-4  # get this froms self.config.train_clip_range later
        ratio = torch.clamp(ratio, 1.0 - ratio_clip, 1.0 + ratio_clip)
        reward_weight = 100  # will pass this in too
        aprrox_kl = 0.5 * torch.mean((log_prob - sample["log_probs"]) ** 2)

        loss = (
            -reward_weight
            * advantages.detach().float()
            * ratio.float().reshape([self.train_batch_size, 1])
        ).mean()
        loss = loss / self.num_train_timesteps

        info["aprrox_kl"].append(aprrox_kl)
        info["loss"].append(loss)

        self.accelerator.backward(loss)

    def _train_batched_samples(self, inner_epoch, epoch, global_step, batched_samples):
        """
        Train on a batch of samples. Main training segment

        Args:
            inner_epoch (int): The current inner epoch
            epoch (int): The current epoch
            global_step (int): The current global step
            batched_samples (List[Dict[str, torch.Tensor]]): The batched samples to train on

        Side Effects:
            - Model weights are updated
            - Logs the statistics to the accelerator trackers.

        Returns:
            global_step (int): The updated global step
        """
        info = defaultdict(list)
        for _i, sample in enumerate(batched_samples):
            self.optimizer.zero_grad()
            for j in range(self.num_train_timesteps):
                if j < self.num_train_timesteps - 1:
                    with self.accelerator.no_sync(self.sd_pipeline.unet):
                        self.train_policy_function(sample, info)
                else:
                    self.train_policy_function(sample, info)

                # Checks if the accelerator has performed an optimization step behind the scenes
                if self.accelerator.sync_gradients:
                    # log training-related stuff
                    info = {k: torch.mean(torch.stack(v)) for k, v in info.items()}
                    info = self.accelerator.reduce(info, reduction="mean")
                    info.update({"epoch": epoch, "inner_epoch": inner_epoch})
                    self.accelerator.log(info, step=global_step)
                    global_step += 1
                    info = defaultdict(list)
        return global_step

    def train(self, epochs: Optional[int] = None):
        """
        Train the model for a given number of epochs
        """
        global_step = 0
        if epochs is None:
            epochs = self.config.num_epochs
        for epoch in range(self.first_epoch, epochs):
            global_step = self.step(epoch, global_step)<|MERGE_RESOLUTION|>--- conflicted
+++ resolved
@@ -140,26 +140,11 @@
 
         return zip(*rewards)
 
-<<<<<<< HEAD
     def train_value_function(self, samples, batch_reward, time_index):
         # get random indices from batch samples
 
         batch_state = samples["latents"][time_index]
         batch_timestep = samples["timesteps"][time_index]
-=======
-    def train_value_function(self, samples, rewards):
-        # get random indices from batch samples
-        indices = np.random.choice(
-            samples["latents"].shape[0], self.v_batch_size, replace=False
-        )
-        time_indices = np.random.choice(
-            self.num_train_timesteps, self.v_batch_size, replace=False
-        )
-
-        batch_state = torch.squeeze(samples["latents"][indices])[time_indices]
-        batch_timestep = torch.squeeze(samples["timesteps"][indices])[time_indices]
-        batch_reward = rewards[indices]
->>>>>>> 3d7929b9
         batch_prompt_embeds = samples["prompt_embeds"][indices]
 
         pred_value = self.value_function(
@@ -289,7 +274,6 @@
                 dict(zip(original_keys, row_values)) for row_values in transposed_values
             ]
 
-<<<<<<< HEAD
             for batch_num in range(len(samples_batched)):
                 sample = samples_batched[batch_num].squeeze()
                 reward = rewards[batch_num].squeeze()
@@ -297,13 +281,19 @@
                 # value function training steps
                 val_loss = 0
                 self.value_optimizer.zero_grad()
-                v_time_indices = np.random.choice(samples["latents"].shape[0], self.v_steps, replace=False)
+                v_time_indices = np.random.choice(
+                    samples["latents"].shape[0], self.v_steps, replace=False
+                )
                 for v_step in range(self.v_steps):
                     if v_step < self.v_steps - 1:
                         with self.accelerator.no_sync(self.value_function):
-                            val_loss += self.train_value_function(sample, reward, v_time_indices[v_step])
+                            val_loss += self.train_value_function(
+                                sample, reward, v_time_indices[v_step]
+                            )
                     else:
-                        val_loss += self.train_value_function(sample, reward, v_time_indices[v_step])
+                        val_loss += self.train_value_function(
+                            sample, reward, v_time_indices[v_step]
+                        )
                 self.value_optimizer.step()
                 self.value_optimizer.zero_grad()
 
@@ -314,31 +304,6 @@
                 )
                 torch.cuda.empty_cache()
                 # --------------------------------------------
-=======
-            # value function training steps
-            val_loss = 0
-            self.value_optimizer.zero_grad()
-            for v_step in range(self.v_steps):
-                if v_step < self.v_steps - 1:
-                    with self.accelerator.no_sync(self.value_function):
-                        val_loss += self.train_value_function(
-                            samples, torch.Tensor(rewards)
-                        )
-                else:
-                    val_loss += self.train_value_function(
-                        samples, torch.Tensor(rewards)
-                    )
-            self.value_optimizer.step()
-            self.value_optimizer.zero_grad()
-
-            self.accelerator.log(
-                {
-                    "value_loss": val_loss,
-                }
-            )
-            torch.cuda.empty_cache()
-            # --------------------------------------------
->>>>>>> 3d7929b9
 
                 self.sd_pipeline.unet.train()
                 global_step = self._train_batched_samples(
@@ -358,9 +323,6 @@
                 self.accelerator.save_state()
 
         return global_step
-    
-def train_sample(self, sample):
-    
 
     def _generate_samples(self, iterations, batch_size):
         """
