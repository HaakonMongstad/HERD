import importlib
import os
from dataclasses import dataclass, field

import ImageReward
import numpy as np
import torch
import torch.nn as nn
import torchvision
from huggingface_hub import hf_hub_download
from huggingface_hub.utils import EntryNotFoundError
from transformers import CLIPModel, CLIPProcessor, HfArgumentParser
from trl import DDPOConfig, DDPOTrainer, DefaultDDPOStableDiffusionPipeline
from trl.import_utils import is_npu_available, is_xpu_available

<<<<<<< HEAD
import ImageReward
from diffusion_dpo_trainer import DiffusionDPOTrainer
=======
from dpok_trainer import DPOKTrainer
from trainer.config.herd_config import HERDConfig
from trainer.herd import HERDTrainer
>>>>>>> 4e80e0a3


class ImageRewardModel(nn.Module):
    def __init__(self, model_path):
        super().__init__()
        self.model = ImageReward.load(model_path)
        self.device = "cuda" if torch.cuda.is_available() else "cpu"
        self.model.to(self.device)

    @torch.no_grad()
    def forward(self, images, prompts, metadata):
        scores = []
        for i in range(len(images)):
            score = torch.tensor(
                self.model.score(
                    prompt=prompts[i],
                    image=torchvision.transforms.ToPILImage()(images[i]),
                )
            )
            scores.append(score)

        return torch.tensor(scores).to(self.device), {}


@dataclass
class ScriptArguments:
    pretrained_model: str = field(
        default="runwayml/stable-diffusion-v1-5",
        metadata={"help": "the pretrained model to use"},
    )
    pretrained_revision: str = field(
        default="main", metadata={"help": "the pretrained model revision to use"}
    )
    hf_hub_model_id: str = field(
        default="ddpo-finetuned-stable-diffusion",
        metadata={"help": "HuggingFace repo to save model weights to"},
    )
    hf_hub_aesthetic_model_id: str = field(
        default="trl-lib/ddpo-aesthetic-predictor",
        metadata={"help": "HuggingFace model ID for aesthetic scorer model weights"},
    )
    hf_hub_aesthetic_model_filename: str = field(
        default="aesthetic-model.pth",
        metadata={
            "help": "HuggingFace model filename for aesthetic scorer model weights"
        },
    )
    use_lora: bool = field(default=True, metadata={"help": "Whether to use LoRA."})


class MLP(nn.Module):
    def __init__(self):
        super().__init__()
        self.layers = nn.Sequential(
            nn.Linear(768, 1024),
            nn.Dropout(0.2),
            nn.Linear(1024, 128),
            nn.Dropout(0.2),
            nn.Linear(128, 64),
            nn.Dropout(0.1),
            nn.Linear(64, 16),
            nn.Linear(16, 1),
        )

    @torch.no_grad()
    def forward(self, embed):
        return self.layers(embed)


class AestheticScorer(torch.nn.Module):
    def __init__(self, *, dtype, model_id, model_filename):
        super().__init__()
        self.clip = CLIPModel.from_pretrained("openai/clip-vit-large-patch14")
        self.processor = CLIPProcessor.from_pretrained("openai/clip-vit-large-patch14")
        self.mlp = MLP()
        try:
            cached_path = hf_hub_download(model_id, model_filename)
        except EntryNotFoundError:
            cached_path = os.path.join(model_id, model_filename)
        state_dict = torch.load(cached_path, map_location=torch.device("cpu"))
        self.mlp.load_state_dict(state_dict)
        self.dtype = dtype
        self.eval()

    @torch.no_grad()
    def __call__(self, images):
        device = next(self.parameters()).device
        inputs = self.processor(images=images, return_tensors="pt")
        inputs = {k: v.to(self.dtype).to(device) for k, v in inputs.items()}
        embed = self.clip.get_image_features(**inputs)
        embed = embed / torch.linalg.vector_norm(embed, dim=-1, keepdim=True)
        return self.mlp(embed).squeeze(1)


def aesthetic_scorer(hub_model_id, model_filename):
    scorer = AestheticScorer(
        model_id=hub_model_id,
        model_filename=model_filename,
        dtype=torch.float32,
    )
    if is_npu_available():
        scorer = scorer.npu()
    elif is_xpu_available():
        scorer = scorer.xpu()
    else:
        scorer = scorer.cuda()

    def _fn(images, prompts, metadata):
        images = (images * 255).round().clamp(0, 255).to(torch.uint8)
        scores = scorer(images)
        return scores, {}

    return _fn


animals = [
    # "cat",
    # "dog",
    # "horse",
    # "monkey",
    # "rabbit",
    # "zebra",
    # "spider",
    # "bird",
    # "sheep",
    # "deer",
    # "cow",
    # "goat",
    # "lion",
    # "frog",
    # "chicken",
    # "duck",
    # "goose",
    # "bee",
    # "pig",
    # "turkey",
    # "fly",
    # "llama",
    # "camel",
    # "bat",
    # "gorilla",
    # "hedgehog",
    # "kangaroo",
    # "A bear washing dishes.",
    # "A cat under the snow with blue eyes, covered by snow, cinematic style, medium shot, professional photo, animal.",
    # "Batman, cute modern disney style, Pixar 3d portrait, ultra detailed, gorgeous, 3d zbrush, trending on dribbble, 8k render",
    # "Scenic view of Yosemite National Park waterfall during sunset in the winter time",
    # "A cat under the snow with blue eyes, covered by snow. Cinematic style, medium shot. Professional photo, animal.",
    # "2 cats in a basket, one is looking at the camera. 1 dog barking in the background.",
    "A black cat and golden retriever dog. A hot ocean side beach. Dramatic atmosphere, centered, rule of thirds, professional photo.",
]


def prompt_fn():
    return np.random.choice(animals), {}


def image_outputs_logger(image_data, global_step, accelerate_logger):
    result = {}
    images, prompts, _, rewards, _ = image_data[-1]

    for i, image in enumerate(images):
        prompt = prompts[i]
        reward = rewards[i].item()
        result[f"{prompt:.25} | {reward:.2f}"] = image.unsqueeze(0).float()

    accelerate_logger.log_images(
        result,
        step=global_step,
    )


if __name__ == "__main__":
<<<<<<< HEAD
    parser = HfArgumentParser((ScriptArguments, DDPOConfig))
    args, ddpo_config = parser.parse_args_into_dataclasses()
    ddpo_config.project_kwargs = {
        "logging_dir": "./logs",
        "automatic_checkpoint_naming": True,
        "total_limit": 5,
        "project_dir": "./save",
    }

    pipeline = DefaultDDPOStableDiffusionPipeline(
        args.pretrained_model,
        pretrained_model_revision=args.pretrained_revision,
        use_lora=args.use_lora,
    )
    ref_pipeline = DefaultDDPOStableDiffusionPipeline(
        args.pretrained_model,
        pretrained_model_revision=args.pretrained_revision,
        use_lora=args.use_lora,
    )
    ddpo_config.log_with = "wandb"
    ddpo_config.sample_batch_size = 4
    ddpo_config.train_batch_size = 2
    ddpo_config.sample_num_batches_per_epoch = 2
    ddpo_config.num_epochs = 50
    ddpo_config.async_reward_computation = False
    trainer = DiffusionDPOTrainer(
        ddpo_config,
        aesthetic_scorer(
            args.hf_hub_aesthetic_model_id, args.hf_hub_aesthetic_model_filename
        ),
        # ImageRewardModel("ImageReward-v1.0"),
        prompt_fn,
        pipeline,
        ref_pipeline=ref_pipeline,
        image_samples_hook=image_outputs_logger,
    )
=======
>>>>>>> 4e80e0a3

    with torch.cuda.device(0):
        # Set config type
        CONFIG_TYPE = HERDConfig

        # Parse arguments
        parser = HfArgumentParser((ScriptArguments, CONFIG_TYPE))

        # Create config file
        args, ddpo_config = parser.parse_args_into_dataclasses()
        ddpo_config.project_kwargs = {
            "logging_dir": "./logs",
            "automatic_checkpoint_naming": True,
            "total_limit": 5,
            "project_dir": "./save",
        }

        pipeline = DefaultDDPOStableDiffusionPipeline(
            args.pretrained_model,
            pretrained_model_revision=args.pretrained_revision,
            use_lora=args.use_lora,
        )
        ddpo_config.log_with = "wandb"
        ddpo_config.sample_batch_size = 6
        ddpo_config.train_batch_size = 3
        ddpo_config.sample_num_batches_per_epoch = 2
        ddpo_config.num_epochs = 100
        # ddpo_config.hindsight_batch_size = 1

        trainer = HERDTrainer(
            ddpo_config,
            # aesthetic_scorer(
            #     args.hf_hub_aesthetic_model_id, args.hf_hub_aesthetic_model_filename
            # ),
            ImageRewardModel("ImageReward-v1.0"),
            prompt_fn,
            pipeline,
            image_samples_hook=image_outputs_logger,
        )

        trainer.train()

        trainer.push_to_hub(args.hf_hub_model_id)<|MERGE_RESOLUTION|>--- conflicted
+++ resolved
@@ -13,14 +13,10 @@
 from trl import DDPOConfig, DDPOTrainer, DefaultDDPOStableDiffusionPipeline
 from trl.import_utils import is_npu_available, is_xpu_available
 
-<<<<<<< HEAD
-import ImageReward
-from diffusion_dpo_trainer import DiffusionDPOTrainer
-=======
+
 from dpok_trainer import DPOKTrainer
 from trainer.config.herd_config import HERDConfig
 from trainer.herd import HERDTrainer
->>>>>>> 4e80e0a3
 
 
 class ImageRewardModel(nn.Module):
@@ -194,45 +190,6 @@
 
 
 if __name__ == "__main__":
-<<<<<<< HEAD
-    parser = HfArgumentParser((ScriptArguments, DDPOConfig))
-    args, ddpo_config = parser.parse_args_into_dataclasses()
-    ddpo_config.project_kwargs = {
-        "logging_dir": "./logs",
-        "automatic_checkpoint_naming": True,
-        "total_limit": 5,
-        "project_dir": "./save",
-    }
-
-    pipeline = DefaultDDPOStableDiffusionPipeline(
-        args.pretrained_model,
-        pretrained_model_revision=args.pretrained_revision,
-        use_lora=args.use_lora,
-    )
-    ref_pipeline = DefaultDDPOStableDiffusionPipeline(
-        args.pretrained_model,
-        pretrained_model_revision=args.pretrained_revision,
-        use_lora=args.use_lora,
-    )
-    ddpo_config.log_with = "wandb"
-    ddpo_config.sample_batch_size = 4
-    ddpo_config.train_batch_size = 2
-    ddpo_config.sample_num_batches_per_epoch = 2
-    ddpo_config.num_epochs = 50
-    ddpo_config.async_reward_computation = False
-    trainer = DiffusionDPOTrainer(
-        ddpo_config,
-        aesthetic_scorer(
-            args.hf_hub_aesthetic_model_id, args.hf_hub_aesthetic_model_filename
-        ),
-        # ImageRewardModel("ImageReward-v1.0"),
-        prompt_fn,
-        pipeline,
-        ref_pipeline=ref_pipeline,
-        image_samples_hook=image_outputs_logger,
-    )
-=======
->>>>>>> 4e80e0a3
 
     with torch.cuda.device(0):
         # Set config type
